<?xml version="1.0" encoding="UTF-8"?>
<project xmlns="http://maven.apache.org/POM/4.0.0"
         xmlns:xsi="http://www.w3.org/2001/XMLSchema-instance"
         xsi:schemaLocation="http://maven.apache.org/POM/4.0.0 http://maven.apache.org/maven-v4_0_0.xsd">
    <modelVersion>4.0.0</modelVersion>
    <parent>
        <groupId>com.scireum</groupId>
        <artifactId>sirius-parent</artifactId>
        <version>3.7.1</version>
    </parent>
    <artifactId>sirius-db</artifactId>
<<<<<<< HEAD
    <version>3.2</version>
=======
    <version>3.1.5</version>
>>>>>>> 8771dbb8
    <packaging>jar</packaging>

    <name>SIRIUS DB</name>
    <description>
        Provides a modern and highly flexible ORM for relational databases. Also contains a thin layer above JDBC to
        effectively and safely query relational databases. It also provides a simple wrapper for executing Redis
        queries (while monitoring the call and system health and utilizing the system configuration). Finally a
        thin but smart wrapper for MongoDB is provided which helps to access MongoDB databases while monitoring the
        call duration and system health.
    </description>
    <url>http://www.sirius-lib.net</url>

    <dependencies>
        <dependency>
            <groupId>com.scireum</groupId>
            <artifactId>sirius-kernel</artifactId>
            <version>6.7</version>
        </dependency>
        <dependency>
            <groupId>com.scireum</groupId>
            <artifactId>sirius-kernel</artifactId>
            <version>6.7</version>
            <type>test-jar</type>
            <scope>test</scope>
        </dependency>
        <dependency>
            <groupId>org.apache.commons</groupId>
            <artifactId>commons-dbcp2</artifactId>
            <version>2.1.1</version>
        </dependency>
        <dependency>
            <groupId>org.hsqldb</groupId>
            <artifactId>hsqldb</artifactId>
            <version>2.3.4</version>
        </dependency>
        <dependency>
            <groupId>org.mongodb</groupId>
            <artifactId>mongo-java-driver</artifactId>
            <version>2.12.4</version>
        </dependency>
        <dependency>
            <groupId>redis.clients</groupId>
            <artifactId>jedis</artifactId>
            <version>2.9.0</version>
        </dependency>
    </dependencies>

</project><|MERGE_RESOLUTION|>--- conflicted
+++ resolved
@@ -9,11 +9,7 @@
         <version>3.7.1</version>
     </parent>
     <artifactId>sirius-db</artifactId>
-<<<<<<< HEAD
-    <version>3.2</version>
-=======
-    <version>3.1.5</version>
->>>>>>> 8771dbb8
+    <version>3.2.1</version>
     <packaging>jar</packaging>
 
     <name>SIRIUS DB</name>
