<?xml version="1.0" encoding="UTF-8"?>
<project xmlns="http://maven.apache.org/POM/4.0.0"
         xmlns:xsi="http://www.w3.org/2001/XMLSchema-instance"
         xsi:schemaLocation="http://maven.apache.org/POM/4.0.0 https://maven.apache.org/xsd/maven-4.0.0.xsd">
    <modelVersion>4.0.0</modelVersion>
    <parent>
        <groupId>com.scireum</groupId>
        <artifactId>sirius-parent</artifactId>
        <version>14.2.0</version>
    </parent>
    <artifactId>sirius-db</artifactId>
    <version>DEVELOPMENT-SNAPSHOT</version>
    <packaging>jar</packaging>

    <name>SIRIUS db</name>
    <description>
        Provides a modern and highly flexible ORM and lightweight connectivity for JDBC, MongoDB, Redis, Elasticsearch.
    </description>
    <url>https://www.sirius-lib.net</url>

    <properties>
<<<<<<< HEAD
        <sirius.kernel>dev-48.2.0</sirius.kernel>
=======
        <sirius.kernel>ga-13.0.0</sirius.kernel>
>>>>>>> 1b2c3da9
    </properties>

    <repositories>
        <repository>
            <id>scireum-mvn</id>
            <url>https://mvn.scireum.com</url>
        </repository>
    </repositories>

    <dependencies>
        <dependency>
            <groupId>com.scireum</groupId>
            <artifactId>sirius-kernel</artifactId>
            <version>${sirius.kernel}</version>
        </dependency>
        <dependency>
            <groupId>com.scireum</groupId>
            <artifactId>sirius-kernel</artifactId>
            <version>${sirius.kernel}</version>
            <type>test-jar</type>
            <scope>test</scope>
        </dependency>

        <!-- Changelog: https://github.com/apache/commons-dbcp/blob/master/RELEASE-NOTES.txt -->
        <dependency>
            <groupId>org.apache.commons</groupId>
            <artifactId>commons-dbcp2</artifactId>
            <version>2.13.0</version>
        </dependency>

        <!-- Changelog: https://github.com/mongodb/mongo-java-driver/releases -->
        <dependency>
            <groupId>org.mongodb</groupId>
            <artifactId>mongodb-driver-sync</artifactId>
            <version>5.6.0</version>
        </dependency>

        <!-- Changelog: https://github.com/redis/jedis/releases -->
        <dependency>
            <groupId>redis.clients</groupId>
            <artifactId>jedis</artifactId>
            <version>7.0.0</version>
            <exclusions>
                <exclusion>
                    <groupId>org.json</groupId>
                    <artifactId>json</artifactId>
                </exclusion>
            </exclusions>
        </dependency>

        <!-- Changelog: https://www.elastic.co/guide/en/elasticsearch/client/java-api-client/current/release-highlights.html -->
        <dependency>
            <groupId>org.elasticsearch.client</groupId>
            <artifactId>elasticsearch-rest-client</artifactId>
            <version>8.18.3</version>
        </dependency>

        <!-- Changelog: https://github.com/mariadb-corporation/mariadb-connector-j/releases -->
        <dependency>
            <groupId>org.mariadb.jdbc</groupId>
            <artifactId>mariadb-java-client</artifactId>
            <version>3.5.6</version>
            <scope>test</scope>
        </dependency>

        <!-- Changelog: https://github.com/ClickHouse/clickhouse-java/releases -->
        <dependency>
            <groupId>com.clickhouse</groupId>
            <artifactId>clickhouse-jdbc</artifactId>
            <version>0.9.4</version>
        </dependency>
    </dependencies>

</project><|MERGE_RESOLUTION|>--- conflicted
+++ resolved
@@ -19,11 +19,7 @@
     <url>https://www.sirius-lib.net</url>
 
     <properties>
-<<<<<<< HEAD
-        <sirius.kernel>dev-48.2.0</sirius.kernel>
-=======
-        <sirius.kernel>ga-13.0.0</sirius.kernel>
->>>>>>> 1b2c3da9
+        <sirius.kernel>dev-49.3.0</sirius.kernel>
     </properties>
 
     <repositories>
