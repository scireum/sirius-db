--- conflicted
+++ resolved
@@ -19,11 +19,7 @@
     <url>http://www.sirius-lib.net</url>
 
     <properties>
-<<<<<<< HEAD
-        <sirius.kernel>dev-15.4</sirius.kernel>
-=======
         <sirius.kernel>dev-16.5</sirius.kernel>
->>>>>>> 103b2a64
     </properties>
 
     <repositories>
