--- conflicted
+++ resolved
@@ -9,11 +9,7 @@
         <version>3.1</version>
     </parent>
     <artifactId>sirius-db</artifactId>
-<<<<<<< HEAD
-    <version>1.4.3</version>
-=======
     <version>1.5</version>
->>>>>>> b811adf1
     <packaging>jar</packaging>
 
     <name>SIRIUS DB</name>
