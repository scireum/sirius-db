--- conflicted
+++ resolved
@@ -19,11 +19,7 @@
     <url>https://www.sirius-lib.net</url>
 
     <properties>
-<<<<<<< HEAD
         <sirius.kernel>ga-12.0.0</sirius.kernel>
-=======
-        <sirius.kernel>dev-45.0.0</sirius.kernel>
->>>>>>> 333e9150
     </properties>
 
     <repositories>
