/*
 * Made with all the love in the world
 * by scireum in Remshalden, Germany
 *
 * Copyright by scireum GmbH
 * http://www.scireum.de - info@scireum.de
 */

package sirius.db.mongo


import sirius.db.mixing.IntegrityConstraintFailedException
import sirius.db.mixing.OptimisticLockException
import sirius.kernel.BaseSpecification
import sirius.kernel.Scope
import sirius.kernel.di.std.Part
import sirius.kernel.health.HandledException

class MangoSpec extends BaseSpecification {

    @Part
    private static Mango mango

    def "write a test entity and read it back"() {
        given:
        MangoTestEntity e = new MangoTestEntity()
        e.setFirstname("Test")
        e.setLastname("Entity")
        e.setAge(12)
        when:
        mango.update(e)
        then:
        MangoTestEntity readBack = mango.findOrFail(MangoTestEntity.class, e.getId())
        and:
        readBack.getFirstname() == "Test"
        and:
        readBack.getLastname() == "Entity"
        and:
        readBack.getAge() == 12
    }

    def "select not all fields"() {
        given:
        MangoTestEntity e = new MangoTestEntity()
        e.setFirstname("Test2")
        e.setLastname("Entity2")
        e.setAge(13)
        when:
        mango.update(e)
        and:
        MangoTestEntity readBack = mango.select(MangoTestEntity.class)
                                        .eq(MangoTestEntity.ID, e.getId())
                                        .fields(MangoTestEntity.FIRSTNAME, MangoTestEntity.AGE)
                                        .queryFirst()
        then:
        readBack != null
        and:
        !readBack.getDescriptor().isFetched(readBack, readBack.getDescriptor().getProperty(MangoTestEntity.ID))
        readBack.getDescriptor().isFetched(readBack, readBack.getDescriptor().getProperty(MangoTestEntity.FIRSTNAME))
        !readBack.getDescriptor().isFetched(readBack, readBack.getDescriptor().getProperty(MangoTestEntity.LASTNAME))
        readBack.getDescriptor().isFetched(readBack, readBack.getDescriptor().getProperty(MangoTestEntity.AGE))
        and:
        readBack.getFirstname() == "Test2"
        readBack.getLastname() == null
        readBack.getAge() == 13
    }

    def "delete an entity"() {
        given:
        MangoTestEntity e = new MangoTestEntity()
        e.setFirstname("Test")
        e.setLastname("Entity")
        e.setAge(12)
        when:
        mango.update(e)
        and:
        def refreshed = mango.tryRefresh(e)
        and:
        mango.delete(e)
        and:
        mango.refreshOrFail(e)
        then:
        // The first refresh worked
        refreshed == e
        and:
        // But did not return the original entity
        // but a fresh instance from the DB
        !refreshed.is(e)
        and:
        // The second refresh failed as expected
        thrown(HandledException)
    }

    def "optimistic locking works"() {
        when:
        MongoLockedTestEntity entity = new MongoLockedTestEntity()
        entity.setValue("Test")
        mango.update(entity)
        and:
        MongoLockedTestEntity copyOfOriginal = mango.refreshOrFail(entity)
        and:
        entity.setValue("Test2")
        mango.update(entity)
        and:
        entity.setValue("Test3")
        mango.update(entity)
        and:
        copyOfOriginal.setValue("Test2")
        mango.tryUpdate(copyOfOriginal)
        then:
        thrown(OptimisticLockException)
        when:
        mango.tryDelete(copyOfOriginal)
        then:
        thrown(OptimisticLockException)
        when:
        mango.forceDelete(copyOfOriginal)
        MongoLockedTestEntity notFound = mango.find(MongoLockedTestEntity.class, entity.getId()).orElse(null)
        then:
        notFound == null
    }

    def "unique constaint violations are properly thrown"() {
        setup:
        mango.select(MongoUniqueTestEntity.class).eq(MongoUniqueTestEntity.VALUE, "Test").delete()
        when:
        MongoUniqueTestEntity entity = new MongoUniqueTestEntity()
        entity.setValue("Test")
        mango.update(entity)
        and:
        MongoUniqueTestEntity conflictingEntity = new MongoUniqueTestEntity()
        and:
        conflictingEntity.setValue("Test")
        mango.tryUpdate(conflictingEntity)
        then:
        thrown(IntegrityConstraintFailedException)
    }

    @Scope(Scope.SCOPE_NIGHTLY)
    def "selecting over 1000 entities in queryList throws an exception"() {
        given:
        mango.select(MangoListTestEntity.class).delete()
        and:
        for (int i = 0; i < 1001; i++) {
            def entityToCreate = new MangoListTestEntity()
            entityToCreate.setCounter(i)
            mango.update(entityToCreate)
        }
        when:
        mango.select(MangoListTestEntity.class).queryList()
        then:
        thrown(HandledException)
    }

<<<<<<< HEAD
    def "wasCreated() works in mango"() {
        given:
        MangoWasCreatedTestEntity e = new MangoWasCreatedTestEntity()
        e.setValue("test123")
        when:
        mango.update(e)
        then:
        e.hasJustBeenCreated()
        and:
        mango.update(e)
        then:
        !e.hasJustBeenCreated()
    }
=======
    def "MongoQuery.exists works as expected and leaves the query intact"() {
        when:
        mango.select(MangoListTestEntity.class).delete()
        and:
        for (int i = 0; i < 10; i++) {
            def entityToCreate = new MangoListTestEntity()
            entityToCreate.setCounter(i)
            mango.update(entityToCreate)
        }
        and:
        MongoQuery<MangoListTestEntity> query = mango.
                select(MangoListTestEntity.class).
                orderDesc(MangoListTestEntity.COUNTER)
        then: "simple exists works"
        query.exists() == true
        and: "a count after an exists still yields all entities"
        query.count() == 10
        and: "a list after an exists still yields all entitiies"
        query.queryList().size() == 10
        and: "a list after an exists still yields all fields"
        query.queryList().get(0).getCounter() == 9
        and: "an exists with a filter also works"
        mango.select(MangoListTestEntity.class).eq(MangoListTestEntity.COUNTER, 5).exists() == true
        and: "an exists with a filter that yields an empty result works"
        mango.select(MangoListTestEntity.class).eq(MangoListTestEntity.COUNTER, 50).exists() == false
    }

>>>>>>> a6ccbe27
}<|MERGE_RESOLUTION|>--- conflicted
+++ resolved
@@ -152,21 +152,6 @@
         thrown(HandledException)
     }
 
-<<<<<<< HEAD
-    def "wasCreated() works in mango"() {
-        given:
-        MangoWasCreatedTestEntity e = new MangoWasCreatedTestEntity()
-        e.setValue("test123")
-        when:
-        mango.update(e)
-        then:
-        e.hasJustBeenCreated()
-        and:
-        mango.update(e)
-        then:
-        !e.hasJustBeenCreated()
-    }
-=======
     def "MongoQuery.exists works as expected and leaves the query intact"() {
         when:
         mango.select(MangoListTestEntity.class).delete()
@@ -194,5 +179,17 @@
         mango.select(MangoListTestEntity.class).eq(MangoListTestEntity.COUNTER, 50).exists() == false
     }
 
->>>>>>> a6ccbe27
+    def "wasCreated() works in mango"() {
+        given:
+        MangoWasCreatedTestEntity e = new MangoWasCreatedTestEntity()
+        e.setValue("test123")
+        when:
+        mango.update(e)
+        then:
+        e.hasJustBeenCreated()
+        and:
+        mango.update(e)
+        then:
+        !e.hasJustBeenCreated()
+    }
 }