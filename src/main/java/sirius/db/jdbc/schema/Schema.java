/*
 * Made with all the love in the world
 * by scireum in Remshalden, Germany
 *
 * Copyright by scireum GmbH
 * http://www.scireum.de - info@scireum.de
 */

package sirius.db.jdbc.schema;

import com.typesafe.config.Config;
import sirius.db.jdbc.Capability;
import sirius.db.jdbc.Database;
import sirius.db.jdbc.Databases;
import sirius.db.jdbc.OMA;
import sirius.db.jdbc.SQLEntity;
import sirius.db.mixing.BaseMapper;
import sirius.db.mixing.EntityDescriptor;
import sirius.db.mixing.Mixing;
import sirius.db.mixing.Property;
import sirius.db.mixing.annotations.Index;
import sirius.kernel.Sirius;
import sirius.kernel.Startable;
import sirius.kernel.async.Future;
import sirius.kernel.async.TaskContext;
import sirius.kernel.async.Tasks;
import sirius.kernel.commons.MultiMap;
import sirius.kernel.commons.Strings;
import sirius.kernel.commons.Tuple;
import sirius.kernel.commons.Wait;
import sirius.kernel.di.GlobalContext;
import sirius.kernel.di.Initializable;
import sirius.kernel.di.std.Part;
import sirius.kernel.di.std.Register;
import sirius.kernel.health.Exceptions;
import sirius.kernel.settings.Extension;

import javax.annotation.Nonnull;
import javax.annotation.Nullable;
import java.sql.Connection;
import java.sql.SQLException;
import java.sql.Statement;
import java.sql.Types;
import java.util.ArrayList;
import java.util.Collection;
import java.util.Collections;
import java.util.HashMap;
import java.util.List;
import java.util.Map;
import java.util.Optional;
import java.util.Set;
import java.util.stream.Collectors;

/**
 * Creates the database schemata for all databases managed via {@link Mixing} and {@link OMA}.
 */
@Register(classes = {Schema.class, Startable.class, Initializable.class})
public class Schema implements Startable, Initializable {

    private static final String EXTENSION_MIXING_JDBC = "mixing.jdbc";
    private static final String KEY_DATABASE = "database";
    private static final String KEY_SECONDARY_DATABASE = "secondaryDatabase";
    private static final String KEY_SECONDARY_ENABLED = "secondaryEnabled";

    private Future readyFuture = new Future();

    @Part
    private Databases dbs;

    @Part
    private Tasks tasks;

    @Part
    private Mixing mixing;

    @Part
    private GlobalContext globalContext;

    private List<SchemaUpdateAction> requiredSchemaChanges = new ArrayList<>();
    private Map<String, Tuple<Database, Database>> databases = new HashMap<>();

    /**
     * Returns a tuple of configured databases for a given realm.
     * <p>
     * The tuple (if present) contains the primary database along with an optional secondary database.
     * This might be a local read slave which can be used for non-critical reads.
     *
     * @param realm the realm to determine the databases for
     * @return a tuple of the primary and secondary database wrapped as optional. Note that the optional might
     * be empty if no configuration is present and also note that the secondary database might be <tt>null</tt>
     * if only the primary database is configured.
     */
    @Nonnull
    public Optional<Tuple<Database, Database>> getDatabases(String realm) {
        return Optional.ofNullable(databases.get(realm));
    }

    /**
     * Provides the underlying database instance used to perform the actual statements.
     *
     * @param realm the realm to determine the database for
     * @return the database used by the framework
     */
    @Nullable
    public Database getDatabase(String realm) {
        return getDatabases(realm).map(Tuple::getFirst).orElse(null);
    }

    /**
     * Determines if a JDBC database is configured for the given realm
     *
     * @param realm the realm to check for
     * @return <tt>true</tt> if a database is configured, <tt>false</tt> otherwise
     */
    public boolean isConfigured(String realm) {
        return databases.containsKey(realm);
    }

    /**
     * Provides a {@link Future} which is fullfilled when then schema is fully initialized
     *
     * @return the future which is fullfilled if the framework is ready
     */
    public Future getReadyFuture() {
        return readyFuture;
    }

    protected void updateSchemaAtStartup() {
        computeRequiredSchemaChanges();
        OMA.LOG.INFO("Executing Schema Updates....");
        TaskContext ctx = TaskContext.get();
        int skipped = 0;
        int executed = 0;
        int failed = 0;
        for (SchemaUpdateAction action : getSchemaUpdateActions()) {
            if (!ctx.isActive()) {
                break;
            }
            if (!action.isDataLossPossible()) {
                executed++;
                action.execute(getDatabase(action.getRealm()));
                if (action.isFailed()) {
                    OMA.LOG.WARN("Failed schema change action - SQL: %s  reason: %s - error: %s",
                                 Strings.join(action.getSql(), "; "),
                                 action.getReason(),
                                 action.getError());
                    failed++;
                }
            } else {
                skipped++;
            }
        }
        if (failed > 0 || skipped > 0) {
            OMA.LOG.WARN(
                    "Executed %d schema change actions of which %d failed. %d were skipped due to possible dataloss",
                    executed,
                    failed,
                    skipped);
        } else if (executed > 0) {
            OMA.LOG.INFO("Successfully executed %d schema change actions...", executed);
        } else {
            OMA.LOG.INFO("Schema is up to date, no changes required");
        }

        readyFuture.success();
    }

    /**
     * (Re-)Computes the changes required on the database schema to match the expectations of the software.
     * <p>
     * All non critical changes (new tables, new columns) are performed at system startup to prevent errors.
     */
    public void computeRequiredSchemaChanges() {
        MultiMap<String, Table> targetByRealm = MultiMap.create();
        for (EntityDescriptor ed : mixing.getDesciptors()) {
            if (SQLEntity.class.isAssignableFrom(ed.getType())) {
                if (databases.containsKey(ed.getRealm())) {
                    targetByRealm.put(ed.getRealm(), createTable(ed));
                }
            }
        }

        requiredSchemaChanges.clear();
        for (Map.Entry<String, Collection<Table>> target : targetByRealm.getUnderlyingMap().entrySet()) {
            try {
                Extension ext = Sirius.getSettings().getExtension(EXTENSION_MIXING_JDBC, target.getKey());
                if (databases.containsKey(target.getKey()) && ext.get("updateSchema").asBoolean()) {
                    SchemaTool tool = new SchemaTool(target.getKey(),
                                                     globalContext.findPart(ext.get("dialect").asString(),
                                                                            DatabaseDialect.class));
                    requiredSchemaChanges.addAll(tool.migrateSchemaTo(getDatabase(target.getKey()),
                                                                      new ArrayList<>(target.getValue()),
                                                                      true));
                }
            } catch (SQLException e) {
                Exceptions.handle(OMA.LOG, e);
            }
        }
    }

    private Table createTable(EntityDescriptor ed) {
        Table table = new Table(ed);
        table.setName(ed.getRelationName());

        if (getDatabase(ed.getRealm()).hasCapability(Capability.LOWER_CASE_TABLE_NAMES)) {
            if (!Strings.areEqual(ed.getRelationName(), ed.getRelationName().toLowerCase())) {
                OMA.LOG.WARN("Warning %s uses %s as table name which is not all lowercase."
                             + " This might lead to trouble with the type of DBMS you are using!",
                             ed.getType().getName(),
                             ed.getRelationName());
            }
        }

        collectColumns(table, ed);
        collectKeys(table, ed);
        applyColumnRenamings(table);

        return table;
    }

    private void applyColumnRenamings(Table table) {
        if (table.getSource().getLegacyInfo() != null && table.getSource().getLegacyInfo().hasPath("rename")) {
            Config renamedColumns = table.getSource().getLegacyInfo().getConfig("rename");
            for (TableColumn col : table.getColumns()) {
                applyRenaming(renamedColumns, col);
            }
        }
    }

    private void applyRenaming(Config renamedColumns, TableColumn col) {
        if (renamedColumns != null && renamedColumns.hasPath(col.getName())) {
            col.setOldName(renamedColumns.getString(col.getName()));
        }
    }

    private void collectKeys(Table table, EntityDescriptor ed) {
        ed.getAnnotations(Index.class).forEach(index -> parseIndexAnnotation(table, ed, index));
    }
<<<<<<< HEAD

    private void parseIndexAnnotation(Table table, EntityDescriptor ed, Index index) {
        Key key = new Key();
        key.setName(index.name());

=======

    private void parseIndexAnnotation(Table table, EntityDescriptor ed, Index index) {
        Key key = new Key();
        key.setName(index.name());

>>>>>>> 9b5d9603
        for (int i = 0; i < index.columns().length; i++) {
            String name = index.columns()[i];
            Property property = ed.findProperty(name);
            if (property != null) {
                name = property.getPropertyName();
            } else {
                OMA.LOG.WARN("The index %s for type %s (%s) references an unknown column: %s",
                             index.name(),
                             ed.getType().getName(),
                             ed.getRelationName(),
                             name);
            }
            key.addColumn(i, name);
        }

        key.setUnique(index.unique());

        // Only add the key if the name isn't occupied already (indices are inherited from parent classes).
        // Using this approach, indices can be "overwritten" by subclasses.
        if (table.getKeys().stream().map(Key::getName).noneMatch(name -> Strings.areEqual(name, key.getName()))) {
            table.getKeys().add(key);
        }
    }

    private void collectColumns(Table table, EntityDescriptor ed) {
        TableColumn idColumn = new TableColumn();
        idColumn.setAutoIncrement(true);
        idColumn.setName(SQLEntity.ID.getName());
        idColumn.setType(Types.BIGINT);
        idColumn.setLength(20);
        table.getColumns().add(idColumn);
        table.getPrimaryKey().add(idColumn.getName());

        if (ed.isVersioned()) {
            TableColumn versionColumn = new TableColumn();
            versionColumn.setName(BaseMapper.VERSION);
            versionColumn.setType(Types.INTEGER);
            versionColumn.setLength(8);
            table.getColumns().add(versionColumn);
        }

        for (Property p : ed.getProperties()) {
            if (!(p instanceof SQLPropertyInfo)) {
                Exceptions.handle()
                          .to(OMA.LOG)
                          .withSystemErrorMessage(
                                  "The entity %s (%s) contains an unmappable property %s - SQLPropertyInfo is not available!",
                                  ed.getType().getName(),
                                  ed.getRelationName(),
                                  p.getName())
                          .handle();
            } else if (!Strings.areEqual(SQLEntity.ID.getName(), p.getName())) {
                ((SQLPropertyInfo) p).contributeToTable(table);
            }
        }
    }

    /**
     * Lists the update actions which need to be performed on the current database to match the expectation of the
     * software.
     *
     * @return the list of required schema changes.
     */
    public List<SchemaUpdateAction> getSchemaUpdateActions() {
        return Collections.unmodifiableList(requiredSchemaChanges);
    }

    /**
     * Executes the schema change action with the given id.
     *
     * @param id the id of the action to execute
     * @return the action itself to fetch an error message in case of database problems
     */
    @Nullable
    public SchemaUpdateAction executeSchemaUpdateAction(String id) {
        for (SchemaUpdateAction a : getSchemaUpdateActions()) {
            if (Strings.areEqual(id, a.getId())) {
                a.execute(getDatabase(a.getRealm()));
                return a;
            }
        }

        return null;
    }

    @Override
    public int getPriority() {
        return Tasks.LIFECYCLE_PRIORITY + 10;
    }

    @Override
    public void started() {
        databases.clear();
        requiredSchemaChanges.clear();

        Set<String> realms = mixing.getDesciptors()
                                   .stream()
                                   .filter(ed -> SQLEntity.class.isAssignableFrom(ed.getType()))
                                   .map(EntityDescriptor::getRealm)
                                   .collect(Collectors.toSet());

        for (String realm : realms) {
            Extension ext = Sirius.getSettings().getExtension(EXTENSION_MIXING_JDBC, realm);
            if (ext.isDefault()) {
                OMA.LOG.INFO("Mixing is disabled for realm '%s' no configuration is present...", realm);
            } else {
                String databaseName = ext.get(KEY_DATABASE).asString();
                if (dbs.hasDatabase(databaseName)) {
                    Database primary = dbs.get(databaseName);
                    databases.put(realm, Tuple.create(primary, determineSecondary(ext).orElse(primary)));
                    waitForDatabaseToBecomeReady(realm, ext.get("initSql").asString());
                } else {
                    OMA.LOG.INFO(
                            "Mixing is disabled for realm '%s' as the database '%s' is not present in the configuration...",
                            realm,
                            databaseName);
                }
            }
        }

        updateSchemaAtStartup();
    }

    private Optional<Database> determineSecondary(Extension ext) {
        if (!ext.get(KEY_SECONDARY_ENABLED).asBoolean()) {
            return Optional.empty();
        }

        return Optional.ofNullable(dbs.get(ext.get(KEY_SECONDARY_DATABASE).asString()));
    }

    /**
     * When executing several scenarios via Docker, we observed, that especially MySQL isn't entirely ready,
     * when then port 3306 is open. Therefore we try to establish a real connection (with up to 5 retries
     * in a one...five second interval).
     */
    private void waitForDatabaseToBecomeReady(String realm, String initSql) {
        if (Strings.isEmpty(initSql)) {
            return;
        }

        int retries = 5;
        int waitInSeconds = 1;
        while (retries-- > 0) {
            Database database = getDatabase(realm);
            try (Connection connection = database.getHostConnection()) {
                executeInitialStatement(database, initSql, connection);
                return;
            } catch (SQLException e) {
                Exceptions.ignore(e);
                Wait.seconds(waitInSeconds++);
            } catch (Exception e) {
                Exceptions.handle(OMA.LOG, e);
                return;
            }
        }
    }

    private void executeInitialStatement(Database database, String initSql, Connection connection) {
        try (Statement stmt = connection.createStatement()) {
            stmt.execute(initSql);
        } catch (SQLException e) {
            Exceptions.handle()
                      .to(OMA.LOG)
                      .error(e)
                      .withSystemErrorMessage(
                              "An error occured while executing the initial SQL statement for: %s (%s) - %s (%s)",
                              database.getUrl(),
                              initSql)
                      .handle();
        }
    }

    @Override
    public void initialize() throws Exception {
        readyFuture = new Future();
    }
}<|MERGE_RESOLUTION|>--- conflicted
+++ resolved
@@ -236,19 +236,11 @@
     private void collectKeys(Table table, EntityDescriptor ed) {
         ed.getAnnotations(Index.class).forEach(index -> parseIndexAnnotation(table, ed, index));
     }
-<<<<<<< HEAD
 
     private void parseIndexAnnotation(Table table, EntityDescriptor ed, Index index) {
         Key key = new Key();
         key.setName(index.name());
 
-=======
-
-    private void parseIndexAnnotation(Table table, EntityDescriptor ed, Index index) {
-        Key key = new Key();
-        key.setName(index.name());
-
->>>>>>> 9b5d9603
         for (int i = 0; i < index.columns().length; i++) {
             String name = index.columns()[i];
             Property property = ed.findProperty(name);
