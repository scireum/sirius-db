--- conflicted
+++ resolved
@@ -705,14 +705,8 @@
     /**
      * Creates a new query which can be used to fetch entities of the given types.
      * <p>
-<<<<<<< HEAD
-     * Note: All entities to query across must extend a common super class. But also note, that the
-     * <tt>commonSuperClass</tt> itself is not queried (as it might be an abstract type). All indices to query must
-     * be listed in <tt>type</tt>.
-=======
      * Note: All entities to query across must extend a common super class. Also note, that the list of types can be
      * left empty and specified later via {@link ElasticQuery#withEffectiveIndices(List)}.
->>>>>>> dd8ce225
      *
      * @param commonSuperClass the common super class of all entities to query across
      * @param types            the types of the entities to query across
@@ -722,40 +716,14 @@
     @SuppressWarnings("java:S1172")
     @Explain("We only need this parameter to make the compiler enforce proper type rules.")
     @SafeVarargs
-    @SuppressWarnings("java:S1172")
-    @Explain("We only need the type for the compiler to enforce type safety.")
     public final <E extends ElasticEntity> ElasticQuery<E> selectMultiple(Class<E> commonSuperClass,
                                                                           Class<? extends E>... types) {
-<<<<<<< HEAD
-        return selectMultiple(commonSuperClass, Arrays.asList(types));
-    }
-
-    /**
-     * Creates a new query which can be used to fetch entities of the given types.
-     * <p>
-     * Note: All entities to query across must extend a common super class. But also note, that the
-     * <tt>commonSuperClass</tt> itself is not queried (as it might be an abstract type). All indices to query must
-     * be listed in <tt>type</tt>.
-     *
-     * @param commonSuperClass the common super class of all entities to query across
-     * @param types            the types of the entities to query across
-     * @param <E>              the generic common type of the entities to query across
-     * @return a new query which can be used to fetch entities of the given types
-     */
-    @SuppressWarnings("java:S1172")
-    @Explain("We only need this parameter to make the compiler enforce proper type rules.")
-    public final <E extends ElasticEntity> ElasticQuery<E> selectMultiple(Class<E> commonSuperClass,
-                                                                          List<Class<? extends E>> types) {
-        return new ElasticQuery<E>(mixing.getDescriptor(types.get(0)),
-                                   getLowLevelClient()).withAdditionalIndices(types.stream().skip(1));
-=======
         ElasticQuery<E> query = new ElasticQuery<>(null, getLowLevelClient());
         if (types.length > 0) {
             query.withEffectiveIndices(Arrays.stream(types).toList());
         }
 
         return query;
->>>>>>> dd8ce225
     }
 
     /**
