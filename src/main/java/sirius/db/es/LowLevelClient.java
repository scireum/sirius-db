/*
 * Made with all the love in the world
 * by scireum in Remshalden, Germany
 *
 * Copyright by scireum GmbH
 * http://www.scireum.de - info@scireum.de
 */

package sirius.db.es;

import com.fasterxml.jackson.databind.node.ArrayNode;
import com.fasterxml.jackson.databind.node.ObjectNode;
import org.apache.http.HttpEntity;
import org.apache.http.entity.StringEntity;
import org.elasticsearch.client.Request;
import org.elasticsearch.client.ResponseException;
import org.elasticsearch.client.RestClient;
import sirius.db.mixing.OptimisticLockException;
import sirius.kernel.commons.Explain;
import sirius.kernel.commons.Json;
import sirius.kernel.commons.Strings;
import sirius.kernel.health.Exceptions;
import sirius.kernel.health.HandledException;

import javax.annotation.Nullable;
import java.io.IOException;
import java.io.UnsupportedEncodingException;
import java.net.HttpURLConnection;
import java.nio.charset.StandardCharsets;
import java.util.ArrayList;
import java.util.List;
import java.util.Optional;
import java.util.function.Consumer;
import java.util.stream.Collectors;

/**
 * Provides a low-level client against Elasticsearch.
 * <p>
 * This is mainly used to build and execute HTTP requests and process their response.
 */
public class LowLevelClient {

    private static final String API_REINDEX = "/_reindex?wait_for_completion=false";
    private static final String API_TASK_INFO = "/_tasks/";
    private static final String API_ALIAS = "/_alias";
    private static final String API_ALIASES = "/_aliases";
    private static final String API_SEARCH = "/_search";
    private static final String API_DELETE_BY_QUERY = "/_delete_by_query";
    private static final String API_PREFIX_DOC = "/_doc/";
    private static final String API_REFRESH = "/_refresh";
    private static final String API_SETTINGS = "/_settings";
    private static final String API_CLUSTER_HEALTH = "/_cluster/health";
    private static final String API_STATS = "/_stats";
    private static final String API_MAPPING = "/_mapping";
    private static final String API_BULK = "_bulk";

    private static final String PARAM_INDEX = "index";
    private static final String PARAM_ALIAS = "alias";
    private static final String PARAM_ACTIONS = "actions";
    private static final String PARAM_NUMBER_OF_SHARDS = "number_of_shards";
    private static final String PARAM_NUMBER_OF_REPLICAS = "number_of_replicas";
    private static final String PARAM_SETTINGS = "settings";

    private static final String PARAM_REFRESH = "refresh";
    private static final String ACTON_ADD = "add";
    private static final String ACTION_REMOVE = "remove";

    private static final String REQUEST_METHOD_HEAD = "HEAD";
    private static final String REQUEST_METHOD_GET = "GET";
    private static final String REQUEST_METHOD_POST = "POST";
    private static final String REQUEST_METHOD_PUT = "PUT";
    private static final String REQUEST_METHOD_DELETE = "DELETE";

    private final RestClient restClient;

    /**
     * Enumerates possible values for {@link #PARAM_REFRESH} in {@link #bulkWithRefresh(List, Refresh)}.
     */
    public enum Refresh {
        /**
         * Force a refresh of the affected shards.
         */
        TRUE,

        /**
         * Do nothing with the affected shards.
         */
        FALSE,

        /**
         * Force and await the refresh of the affected shards.
         */
        WAIT_FOR
    }

    /**
     * Creates a new client based on the given REST client which handles load balancing and connection management.
     *
     * @param restClient the underlying REST client to use
     */
    public LowLevelClient(RestClient restClient) {
        this.restClient = restClient;
    }

    /**
     * Returns the underlying REST client.
     *
     * @return the underlying REST client
     */
    public RestClient getRestClient() {
        return restClient;
    }

    /**
     * Builds a GET request.
     *
     * @return a request builder used to execute the request
     */
    protected RequestBuilder performGet() {
        return new RequestBuilder(REQUEST_METHOD_GET, getRestClient());
    }

    /**
     * Builds a POST request.
     *
     * @return a request builder used to execute the request
     */
    protected RequestBuilder performPost() {
        return new RequestBuilder(REQUEST_METHOD_POST, getRestClient());
    }

    /**
     * Builds a PUT request.
     *
     * @return a request builder used to execute the request
     */
    protected RequestBuilder performPut() {
        return new RequestBuilder(REQUEST_METHOD_PUT, getRestClient());
    }

    /**
     * Builds a DELETE request.
     *
     * @return a request builder used to execute the request
     */
    protected RequestBuilder performDelete() {
        return new RequestBuilder(REQUEST_METHOD_DELETE, getRestClient());
    }

    /**
     * Tells Elasticsearch to create or update the given document with the given data.
     *
     * @param index       the target index
     * @param id          the ID to use
     * @param routing     the routing to use
     * @param primaryTerm the primaryTerm to use for optimistic locking during the update
     * @param seqNo       the seqNo to use for optimistic locking during the update
     * @param data        the actual payload to store
     * @return the response of the call
     * @throws OptimisticLockException in case of an optimistic locking error (wrong version provided)
     */
    public ObjectNode index(String index,
                            String id,
                            @Nullable String routing,
                            @Nullable Long primaryTerm,
                            @Nullable Long seqNo,
                            ObjectNode data) throws OptimisticLockException {
        return performPut().routing(routing)
                           .primaryTerm(primaryTerm)
                           .seqNo(seqNo)
                           .data(data)
                           .tryExecute(index + API_PREFIX_DOC + id)
                           .response();
    }

    /**
     * Performs a lookup for the given document.
     *
     * @param index      the index to search in
     * @param id         the ID to search by
     * @param routing    the routing value to use
     * @param withSource <tt>true</tt> to also load the <tt>_source</tt> of the document, <tt>false</tt> otherwise
     * @return the response of the call
     */
    public ObjectNode get(String index, String id, @Nullable String routing, boolean withSource) {
        return performGet().withCustomErrorHandler(this::handleNotFoundAsResponse)
                           .routing(routing)
                           .disable("_source", withSource)
                           .execute(index + API_PREFIX_DOC + id)
                           .response();
    }

    /**
     * Deletes the given document.
     *
     * @param index       the target index
     * @param id          the ID to use
     * @param routing     the routing to use
     * @param primaryTerm the primaryTerm to use for optimistic locking during the deletion
     * @param seqNo       the seqNo to use for optimistic locking during the deletion
     * @return the response of the call
     * @throws OptimisticLockException in case of an optimistic locking error (wrong version provided)
     */
    public ObjectNode delete(String index, String id, String routing, Long primaryTerm, Long seqNo)
            throws OptimisticLockException {
        return performDelete().withCustomErrorHandler(this::handleNotFoundAsResponse)
                              .routing(routing)
                              .primaryTerm(primaryTerm)
                              .seqNo(seqNo)
                              .tryExecute(index + API_PREFIX_DOC + id)
                              .response();
    }

    protected HttpEntity handleNotFoundAsResponse(ResponseException e) {
        if (e.getResponse().getStatusLine().getStatusCode() == 404) {
            return e.getResponse().getEntity();
        } else {
            return null;
        }
    }

    /**
     * Deletes all documents matched by the given query.
     *
     * @param alias   the alias which determines the indices to search in
     * @param routing the routing to use
     * @param query   the query to execute
     * @return the response of the call
     * @throws OptimisticLockException if one of the documents was modified during the runtime of the deletion query
     */
    public ObjectNode deleteByQuery(String alias, @Nullable String routing, ObjectNode query)
            throws OptimisticLockException {
        return performPost().routing(routing).data(query).tryExecute(alias + API_DELETE_BY_QUERY).response();
    }

    /**
     * Executes a search.
     *
     * @param alias   the alias which determines the indices to search in
     * @param routing the routing to use
     * @param from    the number of items to skip
     * @param size    the maximal result length
     * @param query   the query to execute
     * @return the response of the call
     */
    public ObjectNode search(String alias, @Nullable String routing, int from, int size, ObjectNode query) {
        return performGet().routing(routing)
                           .withParam("size", size)
                           .withParam("from", from)
                           .data(query)
                           .execute(alias + API_SEARCH)
                           .response();
    }

    /**
     * Executes a reindex request.
     * <p>
     * Note that this starts a re-index request and returns the created task id.
     *
     * @param sourceIndexName      the source index to read from
     * @param destinationIndexName the name of the index in which the documents should be re-indexed
     * @return the ID of the background task within Elasticsearch
     */
    public String startReindex(String sourceIndexName, String destinationIndexName) {
        ObjectNode reindexJson = Json.createObject();
        reindexJson.set("source", Json.createObject().put(PARAM_INDEX, sourceIndexName));
        reindexJson.set("dest", Json.createObject().put(PARAM_INDEX, destinationIndexName));
        ObjectNode response = performPost().data(reindexJson).execute(API_REINDEX).response();

        return response.get("task").asText();
    }

    /**
     * Determines if the task with the given ID is still active.
     *
     * @param taskId the task ID to check
     * @return <tt>true</tt> if the task is alive and active, <tt>false</tt> otherwise
     */
    public boolean checkTaskActivity(String taskId) {
        ObjectNode response =
                performGet().execute(API_TASK_INFO + Strings.urlEncode(taskId)).withCustomErrorHandler(ex -> {
                    try {
                        if (ex.getResponse().getStatusLine().getStatusCode() == HttpURLConnection.HTTP_NOT_FOUND) {
                            return new StringEntity("{ notFound: true }");
                        } else {
                            return null;
                        }
                    } catch (UnsupportedEncodingException e) {
                        throw Exceptions.handle(e);
                    }
                }).response();

        return !response.has("notFound") && !response.get("completed").asBoolean();
    }

    /**
     * Adds an alias to a given index.
     *
     * @param indexName the name of the index which should be aliased
     * @param alias     the alias to apply
     * @return the response of the call
     */
    public ObjectNode addAlias(String indexName, String alias) {
        return performPut().execute("/" + indexName + API_ALIAS + "/" + alias).response();
    }

    /**
     * Checks whether an index for this alias exists.
     *
     * @param alias the given alias
     * @return true if the index exists
     */
    public boolean aliasExists(String alias) {
        try {
            return restClient.performRequest(new Request(REQUEST_METHOD_HEAD, API_ALIAS + "/" + alias))
                             .getStatusLine()
                             .getStatusCode() == 200;
        } catch (ResponseException e) {
            throw Exceptions.handle()
                            .to(Elastic.LOG)
                            .error(e)
                            .withSystemErrorMessage("An error occurred when checking for alias '%s': %s (%s)", alias)
                            .handle();
        } catch (IOException e) {
            throw Exceptions.handle()
                            .to(Elastic.LOG)
                            .error(e)
                            .withSystemErrorMessage("An IO error occurred when checking for index '%s': %s (%s)", alias)
                            .handle();
        }
    }

    /**
     * Returns the actual index for the given alias
     *
     * @param aliasName the alias the resolve
     * @return the index name to which this alias points or an empty optional if the alias is unknown
     * @throws HandledException if the alias points to more than one index as this pattern is unused by
     *                          out schema evolution tools (which always redirects an index access via an alias).
     */
    public Optional<String> resolveIndexForAlias(String aliasName) {
        List<String> indexNames = new ArrayList<>();
        performGet().withCustomErrorHandler(error -> {
            // We cannot use handleNotFoundAsResponse here, as we have to return a truly empty
            // JSON object, otherwise the error and its status code will be reported as indices...
            if (error.getResponse().getStatusLine().getStatusCode() == 404) {
                return new StringEntity("{}", StandardCharsets.UTF_8);
            } else {
                return null;
            }
        }).execute(API_ALIAS + "/" + aliasName).response().properties().forEach(indexNameToInfo -> {
            indexNames.add(indexNameToInfo.getKey());
        });

        if (indexNames.isEmpty()) {
            return Optional.empty();
        }

        if (indexNames.size() > 1) {
            throw Exceptions.handle()
                            .to(Elastic.LOG)
                            .withSystemErrorMessage("The alias %s points to more than one index: %s",
                                                    aliasName,
                                                    Strings.join(indexNames, ", "))
                            .handle();
        }

        return Optional.of(indexNames.get(0));
    }

    /**
     * Performs a move operation of the given alias to point to the given destination.
     * <p>
     * This will also atomically remove the previous destination if the alias did already exist.
     * </p>
     *
     * @param alias       the alias to create or update
     * @param destination the index to which the alias should point
     * @return the response of the call
     */
    public ObjectNode createOrMoveAlias(String alias, String destination) {
        if (!indexExists(destination)) {
            throw Exceptions.handle()
                            .withSystemErrorMessage("There exists no index with name '%s'", destination)
                            .handle();
        }

        ArrayNode actions = Json.createArray();

        ObjectNode add = Json.createObject().put(PARAM_INDEX, destination).put(PARAM_ALIAS, alias);
        actions.add(Json.createObject().set(ACTON_ADD, add));

        resolveIndexForAlias(alias).ifPresent(oldIndex -> {
            ObjectNode remove = Json.createObject().put(PARAM_INDEX, oldIndex).put(PARAM_ALIAS, alias);
            actions.add(Json.createObject().set(ACTION_REMOVE, remove));
        });

        return performPost().data(Json.createObject().set(PARAM_ACTIONS, actions)).execute(API_ALIASES).response();
    }

    /**
     * Creates a point in time (PIT) for the given alias and routing.
     *
<<<<<<< HEAD
     * @param alias        the alias which determines the indices to search in
     * @param routing      the routing to use
     * @param from         the number of items to skip
     * @param sizePerShard the maximal number of results per shard
     * @param ttlSeconds   the ttl of the scroll cursor in seconds
     * @param query        the query to execute
     * @return the response of the call
     */
    public ObjectNode createScroll(String alias,
                                   String routing,
                                   int from,
                                   int sizePerShard,
                                   int ttlSeconds,
                                   ObjectNode query) {
        return performGet().routing(routing)
                           .withParam("size", sizePerShard)
                           .withParam("from", from)
                           .withParam("scroll", ttlSeconds + "s")
                           .data(query)
                           .execute(alias + API_SEARCH)
                           .response();
    }

    /**
     * Continues a scroll query.
     *
     * @param ttlSeconds the ttl of the scroll cursor in seconds
     * @param scrollId   the id of the scroll cursor
     * @return the response of the call
     */
    public ObjectNode continueScroll(int ttlSeconds, String scrollId) {
        return performGet().data(Json.createObject().put("scroll", ttlSeconds + "s").put("scroll_id", scrollId))
                           .execute("/_search/scroll")
                           .response();
=======
     * @param alias     the alias to create the PIT for
     * @param routing   the routing to create the PIT for
     * @param keepAlive how long the PIT should live (initially)
     * @return the id of the PIT
     * @see <a href="https://www.elastic.co/guide/en/elasticsearch/reference/current/api-conventions.html#time-units">Elastic time units</a>
     */
    public String createPit(String alias, String routing, String keepAlive) {
        return performPost().routing(routing)
                            .withParam("keep_alive", keepAlive)
                            .execute(alias + "/_pit")
                            .response()
                            .getString("id");
>>>>>>> ec41c2c2
    }

    /**
     * Closes the given PIT manually.
     * <p>
     * This allows ES to free the needed resources earlier than the PIT would expire.
     *
     * @param pit the id of the PIT to close
     */
<<<<<<< HEAD
    public ObjectNode closeScroll(String scrollId) {
        return performDelete().data(Json.createObject().put("scroll_id", scrollId))
                              .execute("/_search/scroll")
                              .response();
=======
    public void closePit(String pit) {
        performDelete().data(new JSONObject().fluentPut("id", pit)).execute("/_pit");
>>>>>>> ec41c2c2
    }

    /**
     * Determines if a given query has at least one result.
     *
     * @param alias   the alias which determines the indices to search in
     * @param routing the routing to use
     * @param query   the query to execute
     * @return the response of the call
     */
    public ObjectNode exists(String alias, String routing, ObjectNode query) {
        return performGet().routing(routing)
                           .withParam("size", 0)
                           .withParam("terminate_after", 1)
                           .data(query)
                           .execute(alias + API_SEARCH)
                           .response();
    }

    /**
     * Determines the number of hits for a given query.
     *
     * @param alias   the alias which determines the indices to search in
     * @param routing the routing to use
     * @param query   the query to execute
     * @return the response of the call
     */
    public ObjectNode count(String alias, String routing, ObjectNode query) {
        return performGet().routing(routing).data(query).execute(alias + "/_count").response();
    }

    /**
     * Executes a list of bulk statements.
     *
     * @param bulkData the statements to execute.
     * @return the response of the call
     * @see BulkContext
     */
    public ObjectNode bulk(List<ObjectNode> bulkData) {
        return bulkWithRefresh(bulkData, Refresh.FALSE);
    }

    /**
     * Executes a list of bulk statements with the given refresh setting.
     *
     * @param bulkData the statements to execute
     * @param refresh  the refresh mode to use
     * @return the response of the call
     * @see BulkContext
     */
    @SuppressWarnings("squid:S1612")
    @Explain("Due to method overloading the compiler cannot deduce which method to pick")
    public ObjectNode bulkWithRefresh(List<ObjectNode> bulkData, Refresh refresh) {
        return performPost().withParam(PARAM_REFRESH, refresh.name().toLowerCase())
                            .rawData(bulkData.stream().map(obj -> Json.write(obj)).collect(Collectors.joining("\n"))
                                     + "\n")
                            .execute(API_BULK)
                            .response();
    }

    /**
     * Creates the given index.
     *
     * @param index              the name of the index
     * @param numberOfShards     the number of shards to use
     * @param numberOfReplicas   the number of replicas per shard
     * @param settingsCustomizer a callback which may further extend the settings object passed to Elasticsearch
     * @return the response of the call
     */
    public ObjectNode createIndex(String index,
                                  int numberOfShards,
                                  int numberOfReplicas,
                                  @Nullable Consumer<ObjectNode> settingsCustomizer) {
        ObjectNode indexObj = Json.createObject()
                                  .put(PARAM_NUMBER_OF_SHARDS, numberOfShards)
                                  .put(PARAM_NUMBER_OF_REPLICAS, numberOfReplicas);
        ObjectNode settingsObj = Json.createObject().set(PARAM_INDEX, indexObj);
        if (settingsCustomizer != null) {
            settingsCustomizer.accept(settingsObj);
        }
        ObjectNode input = Json.createObject().set(PARAM_SETTINGS, settingsObj);
        return performPut().data(input).execute(index).response();
    }

    /**
     * Creates the given mapping.
     *
     * @param index the name of the index
     * @param data  the mapping to create
     * @return the response of the call
     */
    public ObjectNode putMapping(String index, ObjectNode data) {
        return performPut().data(data).execute(index + API_MAPPING).response();
    }

    /**
     * Determines if the given index exists.
     *
     * @param index the name of the index
     * @return <tt>true</tt> if the index exists, <tt>false</tt> otherwise
     */
    public boolean indexExists(String index) {
        try {
            return restClient.performRequest(new Request(REQUEST_METHOD_HEAD, index)).getStatusLine().getStatusCode()
                   == HttpURLConnection.HTTP_OK;
        } catch (ResponseException e) {
            throw Exceptions.handle()
                            .to(Elastic.LOG)
                            .error(e)
                            .withSystemErrorMessage("An error occurred when checking for index '%s': %s (%s)", index)
                            .handle();
        } catch (IOException e) {
            throw Exceptions.handle()
                            .to(Elastic.LOG)
                            .error(e)
                            .withSystemErrorMessage("An IO error occurred when checking for index '%s': %s (%s)", index)
                            .handle();
        }
    }

    /**
     * Allows to explicitly refresh an index, making all operations performed since the last refresh available for search.
     *
     * @param index the index which should be refreshed
     */
    public void refresh(String index) {
        performPost().execute(index + API_REFRESH).response();
    }

    /**
     * Entirely wipes the given index and all its data.
     *
     * @param index the index to delete
     */
    public void deleteIndex(String index) {
        performDelete().execute(index).response();
    }

    /**
     * Fetches the settings for the given index.
     *
     * @param index the index to fetch the settings for
     * @return a JSON object as returned by <tt>/index/_settings</tt>
     */
    public ObjectNode indexSettings(String index) {
        return performGet().execute(index + API_SETTINGS).response();
    }

    /**
     * Fetches the cluster health.
     *
     * @return a JSON object as returned by <tt>/_cluster/health</tt>
     */
    public ObjectNode clusterHealth() {
        return performGet().execute(API_CLUSTER_HEALTH).response();
    }

    /**
     * Fetches statistics for all indices.
     *
     * @return a JSON object as returned by <tt>/_stats</tt>
     */
    public ObjectNode indexStats() {
        return performGet().execute(API_STATS).response();
    }
}<|MERGE_RESOLUTION|>--- conflicted
+++ resolved
@@ -401,42 +401,6 @@
     /**
      * Creates a point in time (PIT) for the given alias and routing.
      *
-<<<<<<< HEAD
-     * @param alias        the alias which determines the indices to search in
-     * @param routing      the routing to use
-     * @param from         the number of items to skip
-     * @param sizePerShard the maximal number of results per shard
-     * @param ttlSeconds   the ttl of the scroll cursor in seconds
-     * @param query        the query to execute
-     * @return the response of the call
-     */
-    public ObjectNode createScroll(String alias,
-                                   String routing,
-                                   int from,
-                                   int sizePerShard,
-                                   int ttlSeconds,
-                                   ObjectNode query) {
-        return performGet().routing(routing)
-                           .withParam("size", sizePerShard)
-                           .withParam("from", from)
-                           .withParam("scroll", ttlSeconds + "s")
-                           .data(query)
-                           .execute(alias + API_SEARCH)
-                           .response();
-    }
-
-    /**
-     * Continues a scroll query.
-     *
-     * @param ttlSeconds the ttl of the scroll cursor in seconds
-     * @param scrollId   the id of the scroll cursor
-     * @return the response of the call
-     */
-    public ObjectNode continueScroll(int ttlSeconds, String scrollId) {
-        return performGet().data(Json.createObject().put("scroll", ttlSeconds + "s").put("scroll_id", scrollId))
-                           .execute("/_search/scroll")
-                           .response();
-=======
      * @param alias     the alias to create the PIT for
      * @param routing   the routing to create the PIT for
      * @param keepAlive how long the PIT should live (initially)
@@ -449,7 +413,6 @@
                             .execute(alias + "/_pit")
                             .response()
                             .getString("id");
->>>>>>> ec41c2c2
     }
 
     /**
@@ -459,15 +422,8 @@
      *
      * @param pit the id of the PIT to close
      */
-<<<<<<< HEAD
-    public ObjectNode closeScroll(String scrollId) {
-        return performDelete().data(Json.createObject().put("scroll_id", scrollId))
-                              .execute("/_search/scroll")
-                              .response();
-=======
     public void closePit(String pit) {
         performDelete().data(new JSONObject().fluentPut("id", pit)).execute("/_pit");
->>>>>>> ec41c2c2
     }
 
     /**
